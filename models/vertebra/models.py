--- conflicted
+++ resolved
@@ -172,20 +172,9 @@
     def __init__(self, n_types: int = 3,
                        n_grades: int = 4, 
                        n_keypoints: int = 6, 
-<<<<<<< HEAD
-                       tolerances: Dict[Literal["apr", "mpr", "mar"], List[float]] = {
-                        "apr": [0.2, 0.25, 0.4],
-                        "mpr": [0.2, 0.25, 0.4],
-                        "mar": [0.2, 0.25, 0.4]
-                        },
-                       thresholds: Dict[Literal["apr", "mpr", "mar"], float] = {
-                        "apr": 1.0, "mpr": 1.0, "mar": 1.0
-                        },
-=======
                     #    tolerances: List[float] = [0.2, 0.25, 0.4],
                        tolerances: Dict[Literal["apr", "mpr", "mar"], List[float]] = {"apr": [0.2, 0.25, 0.4], "mpr": [0.2, 0.25, 0.4], "mar": [0.2, 0.25, 0.4]},
                        thresholds: Dict[Literal["apr", "mpr", "mar"], float] = {"apr": 1.0, "mpr": 1.0, "mar": 1.0},
->>>>>>> 135e2106
                        prior: Literal["gaussian", "laplace"] = "gaussian",
                        p_augmentation: float = 0.5,
                        rotation: float = 45.0,
