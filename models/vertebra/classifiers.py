import torch
import torch.nn as nn
import torch.nn.functional as F
from torch import Tensor
from data.types import *

class VertebraParameters(nn.Module):

    def __init__(self):

        super().__init__()

    def forward(self, vertebrae: Tensor):

        vertebrae   = vertebrae.reshape(-1, 6, 2)

        posterior   = vertebrae[:, 0:2, :]
        middle      = vertebrae[:, 2:4, :]
        anterior    = vertebrae[:, 4:6, :]

        ha = (anterior[:,0,:] - anterior[:,1,:]).norm(dim=-1)
        hp = (posterior[:,0,:] - posterior[:,1,:]).norm(dim=-1)
        hm = (middle[:,0,:] - middle[:,1,:]).norm(dim=-1)

        apr = ha / hp
        mpr = hm / hp
        mar = hm / ha

        return {
            "ha": ha,
            "hp": hp,
            "hm": hm,
            "apr": apr,
            "mpr": mpr,
            "mar": mar,
            
        }

class CrispClassifier(nn.Module):

    def __init__(self) -> None:
        super().__init__()

        # self.tolerance = tolerance

    @torch.no_grad()
    def forward(self, vertebrae: Tensor , tolerance: float = 0.1) -> Tensor:
        """
        Classify the type of the vertebra depending on its shape.

        Args:
            vertebrae (Tensor): Vertebra to classify, with anterior, middle and posterior points.
            Shape: (B, 6, 2)

        """
        posterior   = vertebrae[:, 0:2, :]
        middle      = vertebrae[:, 2:4, :]
        anterior    = vertebrae[:, 4:6, :]
    

        # Compute distances between points
        ha = (anterior[:,0,:] - anterior[:,1,:]).norm(dim=-1)
        hp = (posterior[:,0,:] - posterior[:,1,:]).norm(dim=-1)
        hm = (middle[:,0,:] - middle[:,1,:]).norm(dim=-1)

        apr = ha / hp # Anterior/posterior ratio (not used)
        mpr = hm / hp # Middle/posterior ratio
        mar = hm / ha # Middle/anterior ratio

        # Classify the vertebrae
        normal  = (mar <= 1 + tolerance) \
                & (mar >= 1 - tolerance) \
                & (mpr <= 1 + tolerance) \
                & (mpr >= 1 - tolerance) \
                & (apr <= 1 + tolerance) \
                & (apr >= 1 - tolerance)

        crush       = ( (mpr >= 1) & (mar <= 1) ) & (apr >= 1) & ~normal
        biconcave   = ( (mpr <= 1) & (mar <= 1) ) & ~normal & ~crush
        wedge       = ( (mpr <= 1) & (mar >= 1) ) & (apr < 1) & ~normal & ~crush & ~biconcave
        biconvex    = ( (mpr >= 1) & (mar >= 1) ) & ~normal & ~crush & ~biconcave & ~wedge

        # Set biconvex as normal
        normal = normal | biconvex

        # Create the classification tensor
        classification = torch.stack([normal, wedge, biconcave, crush], dim=-1)

        return classification

class FuzzyClassifier(nn.Module):

    def __init__(self, tolerances: List[float] = [0.2, 0.25, 0.4]) -> None:
        super().__init__()

        self.tolerances = tolerances

    def forward(self, vertebrae: Tensor, tolerances: List[float] = None) -> Tensor:

        vertebrae   = vertebrae.reshape(-1, 6, 2)

        tolerances   = self.tolerances if tolerances is None else tolerances
        normal_tol   = tolerances[0]
        threshold   = 1

        posterior   = vertebrae[:, 0:2, :]
        middle      = vertebrae[:, 2:4, :]
        anterior    = vertebrae[:, 4:6, :]

        ha = (anterior[:,0,:] - anterior[:,1,:]).norm(dim=-1)
        hp = (posterior[:,0,:] - posterior[:,1,:]).norm(dim=-1)
        hm = (middle[:,0,:] - middle[:,1,:]).norm(dim=-1)

        apr = ha / hp
        mpr = hm / hp
        mar = hm / ha

        apr_pos = F.sigmoid((apr - (threshold)))
        mpr_pos = F.sigmoid((mpr - (threshold)))
        mar_pos = F.sigmoid((mar - (threshold)))

        mpr_neg = F.sigmoid((threshold - mpr))
        mar_neg = F.sigmoid((threshold - mar))
        apr_neg = F.sigmoid((threshold - apr))

        normal, ind = torch.stack([
            F.sigmoid((apr - (threshold - normal_tol))), 
            F.sigmoid((mpr - (threshold - normal_tol))), 
            F.sigmoid((mar - (threshold - normal_tol))), 
            F.sigmoid((threshold + normal_tol - apr)), 
            F.sigmoid((threshold + normal_tol - mpr)), 
            F.sigmoid((threshold + normal_tol - mar))
            ], dim=1).min(dim=1)

        crush, ind = torch.stack([
            mpr_pos, 
            mar_neg, 
            apr_pos, 
            1-normal, 
            ], dim=1).min(dim=1)

        biconcave, ind = torch.stack([
            mpr_neg, 
            mar_neg, 
            1-normal, 
            1-crush, 
            ], dim=1).min(dim=1)

        wedge, ind = torch.stack([
            mpr_neg, 
            mar_pos, 
            apr_neg, 
            1-normal, 
            1-crush, 
            1-biconcave
            ], dim=1).min(dim=1)

        type_logits = torch.stack([normal, wedge, biconcave, crush], dim=-1)

        return type_logits
        
    

# class VertebraClassifier(nn.Module):

#     def __init__(self, 
#                  tolerances: Union[List[float],Dict[Literal["apr", "mpr", "mar"], List[float]]] = {
#                         "apr": [0.2, 0.25, 0.4],
#                         "mpr": [0.2, 0.25, 0.4],
#                         "mar": [0.2, 0.25, 0.4]
#                  },
#                  thresholds: Dict[Literal["apr", "mpr", "mar"], float] = {
#                      "apr": 1.0, "mpr": 1.0, "mar": 1.0
#                 },
#                  trainable: bool = False
#                  ) -> None:
#         super().__init__()

#         # self.tolerances = tolerances
#         # self.thresholds = thresholds

#         # Make trainable
#         if trainable:

#             self.tolerances = nn.ParameterDict({
#                 k: nn.Parameter(torch.tensor(v)) for k, v in tolerances.items()
#             })

#             # self.tolerances = nn.Parameter(torch.tensor(tolerances))
#             self.thresholds = nn.ParameterDict({
#                 k: nn.Parameter(torch.tensor(v)) for k, v in thresholds.items()
#             })



#     def within(self, apr: Tensor, mpr: Tensor, mar: Tensor, tolerance_idx: int = 1) -> Tensor:

#         apr_pos_thresh = self.thresholds["apr"]*(1-self.tolerances["apr"][tolerance_idx])
#         mpr_pos_thresh = self.thresholds["mpr"]*(1-self.tolerances["mpr"][tolerance_idx])
#         mar_pos_thresh = self.thresholds["mar"]*(1-self.tolerances["mar"][tolerance_idx])

#         apr_neg_thresh = self.thresholds["apr"]*(1+self.tolerances["apr"][tolerance_idx])
#         mpr_neg_thresh = self.thresholds["mpr"]*(1+self.tolerances["mpr"][tolerance_idx])
#         mar_neg_thresh = self.thresholds["mar"]*(1+self.tolerances["mar"][tolerance_idx])

#         is_within, ind = torch.stack([
#             self.geq(apr, apr_pos_thresh), 
#             self.geq(mpr, mpr_pos_thresh), 
#             self.geq(mar, mar_pos_thresh), 
#             self.leq(apr, apr_neg_thresh), 
#             self.leq(mpr, mpr_neg_thresh), 
#             self.leq(mar, mar_neg_thresh)
#             ], dim=1).min(dim=1)
        
#         return is_within
    
#     def geq(self, x: Tensor, value: Tensor) -> Tensor:

#         return F.sigmoid((x - value))
    
#     def leq(self, x: Tensor, value: Tensor) -> Tensor:

#         return F.sigmoid((value - x))

#     def forward(self, vertebrae: Tensor) -> VertebraOutput:

#         vertebrae   = vertebrae.reshape(-1, 6, 2)

#         posterior   = vertebrae[:, 0:2, :]
#         middle      = vertebrae[:, 2:4, :]
#         anterior    = vertebrae[:, 4:6, :]

#         ha = (anterior[:,0,:] - anterior[:,1,:]).norm(dim=-1)
#         hp = (posterior[:,0,:] - posterior[:,1,:]).norm(dim=-1)
#         hm = (middle[:,0,:] - middle[:,1,:]).norm(dim=-1)

#         apr = ha / hp
#         mpr = hm / hp
#         mar = hm / ha

#         # Can be replaced with 1 for optimal performance
#         apr_pos = self.geq(apr, self.thresholds["apr"])
#         mpr_pos = self.geq(mpr, self.thresholds["mpr"])
#         mar_pos = self.geq(mar, self.thresholds["mar"])

#         mpr_neg = self.leq(mpr, self.thresholds["apr"])
#         mar_neg = self.leq(mar, self.thresholds["mpr"])
#         apr_neg = self.leq(apr, self.thresholds["mar"])

#         normal = self.within(apr, mpr, mar, tolerance_idx=0) # e.g. within 0.8, 1.2
        
#         grad_1, ind = torch.stack([
#             self.within(apr, mpr, mar, tolerance_idx=1), # e.g. within  0.75, 1.25
#             1-normal
#         ], dim=1).min(dim=1)

#         grad_2, ind = torch.stack([
#             self.within(apr, mpr, mar, tolerance_idx=2), # e.g.  within 0.6, 1.4
#             1-grad_1
#         ], dim=1).min(dim=1)

#         grad_3, ind = torch.stack([
#             1-grad_2
#         ], dim=1).min(dim=1)

#         crush, ind = torch.stack([
#             mpr_pos, 
#             mar_neg, 
#             apr_pos, 
#             1-normal, 
#             ], dim=1).min(dim=1)

#         biconcave, ind = torch.stack([
#             mpr_neg, 
#             mar_neg, 
#             1-normal, 
#             1-crush, 
#             ], dim=1).min(dim=1)

#         wedge, ind = torch.stack([
#             mpr_neg, 
#             mar_pos, 
#             apr_neg, 
#             1-normal, 
#             1-crush, 
#             1-biconcave
#             ], dim=1).min(dim=1)

#         type_logits = torch.stack([normal, wedge, biconcave, crush], dim=-1) 

#         grade_logits = torch.stack([normal, grad_1, grad_2, grad_3], dim=-1)       

#         return VertebraOutput(
#             grade_logits=grade_logits,
#             type_logits=type_logits
#         )

<<<<<<< HEAD
    
# class FuzzyWedgeClassifier(VertebraClassifier):

#     def __init__(self,
#                  tolerances: Dict[Literal["apr", "mpr", "mar"], List[float]] = {
#                         "apr": [0.2, 0.25, 0.4],
#                         "mpr": [0.2, 0.25, 0.4],
#                         "mar": [0.2, 0.25, 0.4]
#                  },
#                  thresholds: Dict[Literal["apr", "mpr", "mar"], float] = {
#                      "apr": 1.0, "mpr": 1.0, "mar": 1.0
#                 },
#                  trainable: bool = False 
#                  ) -> None:
#         super().__init__(tolerances=tolerances, thresholds=thresholds, trainable=trainable)

#     def forward(self, vertebrae: Tensor) -> VertebraOutput:
=======
        # Make trainable
        if trainable:
>>>>>>> 135e2106

#         output = super().forward(vertebrae)

#         normal      = output.type_logits[:, 0]
#         wedge       = output.type_logits[:, 1]
#         biconcave   = output.type_logits[:, 2]
#         crush       = output.type_logits[:, 3]

<<<<<<< HEAD
#         wedge_like, _  = torch.stack([wedge, crush], dim=-1).max(dim=-1)
=======
        else:
            self.tolerances = tolerances
            self.thresholds = thresholds

>>>>>>> 135e2106

#         type_logits = torch.stack([normal, wedge_like, biconcave], dim=-1)

#         return VertebraOutput(
#             grade_logits=output.grade_logits,
#             type_logits=type_logits
#         )


class VertebraClassifier(nn.Module):

    def __init__(self, 
                 tolerances: List[float] = [0.2, 0.25, 0.4],
                 thresholds: Dict[Literal["apr", "mpr", "mar"], float] = {"apr": 1.0, "mpr": 1.0, "mar": 1.0}                 
                 ) -> None:
        super().__init__()

        self.tolerances = tolerances
        self.thresholds = thresholds

    def within(self, apr: Tensor, mpr: Tensor, mar: Tensor, tolerance: int = 1) -> Tensor:

        apr_pos_thresh = self.thresholds["apr"]*(1-tolerance)
        mpr_pos_thresh = self.thresholds["mpr"]*(1-tolerance)
        mar_pos_thresh = self.thresholds["mar"]*(1-tolerance)

        apr_neg_thresh = self.thresholds["apr"]*(1+tolerance)
        mpr_neg_thresh = self.thresholds["mpr"]*(1+tolerance)
        mar_neg_thresh = self.thresholds["mar"]*(1+tolerance)

        is_within, ind = torch.stack([
            self.geq(apr, apr_pos_thresh), 
            self.geq(mpr, mpr_pos_thresh), 
            self.geq(mar, mar_pos_thresh), 
            self.leq(apr, apr_neg_thresh), 
            self.leq(mpr, mpr_neg_thresh), 
            self.leq(mar, mar_neg_thresh)
            ], dim=1).min(dim=1)
        
        return is_within
    
    def geq(self, x: Tensor, value: Tensor) -> Tensor:

        return F.sigmoid((x - value))
    
    def leq(self, x: Tensor, value: Tensor) -> Tensor:

        return F.sigmoid((value - x))

    def forward(self, vertebrae: Tensor, tolerances: List[float] = None) -> VertebraOutput:

        vertebrae   = vertebrae.reshape(-1, 6, 2)

        tolerances   = self.tolerances if tolerances is None else tolerances
        threshold    = self.thresholds

        posterior   = vertebrae[:, 0:2, :]
        middle      = vertebrae[:, 2:4, :]
        anterior    = vertebrae[:, 4:6, :]

        ha = (anterior[:,0,:] - anterior[:,1,:]).norm(dim=-1)
        hp = (posterior[:,0,:] - posterior[:,1,:]).norm(dim=-1)
        hm = (middle[:,0,:] - middle[:,1,:]).norm(dim=-1)

        apr = ha / hp
        mpr = hm / hp
        mar = hm / ha

        # Can be replaced with 1 for optimal performance
        apr_pos = self.geq(apr, threshold["apr"])
        mpr_pos = self.geq(mpr, threshold["mpr"])
        mar_pos = self.geq(mar, threshold["mar"])

        mpr_neg = self.leq(mpr, threshold["apr"])
        mar_neg = self.leq(mar, threshold["mpr"])
        apr_neg = self.leq(apr, threshold["mar"])

        normal = self.within(apr, mpr, mar, tolerance=tolerances[0]) # e.g. within 0.8, 1.2
        
        grad_1, ind = torch.stack([
            self.within(apr, mpr, mar, tolerance=tolerances[1]), # e.g. within  0.75, 1.25
            1-normal
        ], dim=1).min(dim=1)

        grad_2, ind = torch.stack([
            self.within(apr, mpr, mar, tolerance=tolerances[2]), # e.g.  within 0.6, 1.4
            1-grad_1
        ], dim=1).min(dim=1)

        grad_3, ind = torch.stack([
            1-grad_2
        ], dim=1).min(dim=1)

        crush, ind = torch.stack([
            mpr_pos, 
            mar_neg, 
            apr_pos, 
            1-normal, 
            ], dim=1).min(dim=1)

        biconcave, ind = torch.stack([
            mpr_neg, 
            mar_neg, 
            1-normal, 
            1-crush, 
            ], dim=1).min(dim=1)

        wedge, ind = torch.stack([
            mpr_neg, 
            mar_pos, 
            apr_neg, 
            1-normal, 
            1-crush, 
            1-biconcave
            ], dim=1).min(dim=1)

        type_logits = torch.stack([normal, wedge, biconcave, crush], dim=-1) 

        grade_logits = torch.stack([normal, grad_1, grad_2, grad_3], dim=-1)       

        return VertebraOutput(
            grade_logits=grade_logits,
            type_logits=type_logits
        )

    
class FuzzyWedgeClassifier(VertebraClassifier):

    def __init__(self, 
                 tolerances: List[float] = [0.2, 0.25, 0.4],
                 thresholds: Dict[Literal["apr", "mpr", "mar"], float] = {"apr": 1.0, "mpr": 1.0, "mar": 1.0},
                 trainable=False
                 ) -> None:
        super().__init__(tolerances=tolerances, thresholds=thresholds)

    def forward(self, vertebrae: Tensor) -> VertebraOutput:

        output = super().forward(vertebrae)

        normal      = output.type_logits[:, 0]
        wedge       = output.type_logits[:, 1]
        biconcave   = output.type_logits[:, 2]
        crush       = output.type_logits[:, 3]

        wedge_like, _  = torch.stack([wedge, crush], dim=-1).max(dim=-1)

        type_logits = torch.stack([normal, wedge_like, biconcave], dim=-1)

        return VertebraOutput(
            grade_logits=output.grade_logits,
            type_logits=type_logits
        )<|MERGE_RESOLUTION|>--- conflicted
+++ resolved
@@ -295,7 +295,6 @@
 #             type_logits=type_logits
 #         )
 
-<<<<<<< HEAD
     
 # class FuzzyWedgeClassifier(VertebraClassifier):
 
@@ -313,10 +312,6 @@
 #         super().__init__(tolerances=tolerances, thresholds=thresholds, trainable=trainable)
 
 #     def forward(self, vertebrae: Tensor) -> VertebraOutput:
-=======
-        # Make trainable
-        if trainable:
->>>>>>> 135e2106
 
 #         output = super().forward(vertebrae)
 
@@ -325,14 +320,7 @@
 #         biconcave   = output.type_logits[:, 2]
 #         crush       = output.type_logits[:, 3]
 
-<<<<<<< HEAD
 #         wedge_like, _  = torch.stack([wedge, crush], dim=-1).max(dim=-1)
-=======
-        else:
-            self.tolerances = tolerances
-            self.thresholds = thresholds
-
->>>>>>> 135e2106
 
 #         type_logits = torch.stack([normal, wedge_like, biconcave], dim=-1)
 
@@ -350,18 +338,33 @@
                  ) -> None:
         super().__init__()
 
-        self.tolerances = tolerances
-        self.thresholds = thresholds
-
-    def within(self, apr: Tensor, mpr: Tensor, mar: Tensor, tolerance: int = 1) -> Tensor:
+        # Make trainable
+        if trainable:
 
         apr_pos_thresh = self.thresholds["apr"]*(1-tolerance)
         mpr_pos_thresh = self.thresholds["mpr"]*(1-tolerance)
         mar_pos_thresh = self.thresholds["mar"]*(1-tolerance)
 
-        apr_neg_thresh = self.thresholds["apr"]*(1+tolerance)
-        mpr_neg_thresh = self.thresholds["mpr"]*(1+tolerance)
-        mar_neg_thresh = self.thresholds["mar"]*(1+tolerance)
+            # self.tolerances = nn.Parameter(torch.tensor(tolerances))
+            self.thresholds = nn.ParameterDict({
+                k: nn.Parameter(torch.tensor(v)) for k, v in thresholds.items()
+            })
+
+        else:
+            self.tolerances = tolerances
+            self.thresholds = thresholds
+
+
+
+    def within(self, apr: Tensor, mpr: Tensor, mar: Tensor, tolerance_idx: int = 1) -> Tensor:
+
+        apr_pos_thresh = self.thresholds["apr"]*(1-self.tolerances["apr"][tolerance_idx])
+        mpr_pos_thresh = self.thresholds["mpr"]*(1-self.tolerances["mpr"][tolerance_idx])
+        mar_pos_thresh = self.thresholds["mar"]*(1-self.tolerances["mar"][tolerance_idx])
+
+        apr_neg_thresh = self.thresholds["apr"]*(1+self.tolerances["apr"][tolerance_idx])
+        mpr_neg_thresh = self.thresholds["mpr"]*(1+self.tolerances["mpr"][tolerance_idx])
+        mar_neg_thresh = self.thresholds["mar"]*(1+self.tolerances["mar"][tolerance_idx])
 
         is_within, ind = torch.stack([
             self.geq(apr, apr_pos_thresh), 
